--- conflicted
+++ resolved
@@ -154,16 +154,12 @@
         map_mbb_index=None,
         map_mbb_temperature=None,
         nside=None,
-<<<<<<< HEAD
+        mpi_comm=None,
         map_dist=None,
-        mpi_comm=None,
-=======
         unit_I=None,
         unit_Q=None,
         unit_U=None,
         unit_mbb_temperature=None,
-        map_dist=None,
->>>>>>> 79399ada
         correlation_length=None,
     ):
         """ See parent class for other documentation.
@@ -576,16 +572,28 @@
         # now draw the random realisation of uval if draw_uval = true
         if rnd_uval:
             T_mean = self.read_map(
-                "pysm_2/COM_CompMap_dust-commander_0256_R2.00.fits", unit="K", field=3, nside=self.nside_uval
+                "pysm_2/COM_CompMap_dust-commander_0256_R2.00.fits",
+                unit="K",
+                field=3,
+                nside=self.nside_uval,
             )
             T_std = self.read_map(
-                "pysm_2/COM_CompMap_dust-commander_0256_R2.00.fits", unit="K", field=5, nside=self.nside_uval
+                "pysm_2/COM_CompMap_dust-commander_0256_R2.00.fits",
+                unit="K",
+                field=5,
+                nside=self.nside_uval,
             )
             beta_mean = self.read_map(
-                "pysm_2/COM_CompMap_dust-commander_0256_R2.00.fits", unit="", field=6, nside=self.nside_uval
+                "pysm_2/COM_CompMap_dust-commander_0256_R2.00.fits",
+                unit="",
+                field=6,
+                nside=self.nside_uval,
             )
             beta_std = self.read_map(
-                "pysm_2/COM_CompMap_dust-commander_0256_R2.00.fits", unit="", field=8, nside=self.nside_uval
+                "pysm_2/COM_CompMap_dust-commander_0256_R2.00.fits",
+                unit="",
+                field=8,
+                nside=self.nside_uval,
             )
             # draw the realisations
             np.random.seed(seed)
@@ -600,7 +608,9 @@
             # Since nside is not a parameter Sky knows about we have to get
             # it from A_I, which is not ideal.
             self.uval = hp.ud_grade(
-                np.clip((4.0 + beta.value) * np.log10(T.value / np.mean(T.value)), -3.0, 5.0),
+                np.clip(
+                    (4.0 + beta.value) * np.log10(T.value / np.mean(T.value)), -3.0, 5.0
+                ),
                 nside_out=nside,
             )
         elif not rnd_uval:
